--- conflicted
+++ resolved
@@ -114,12 +114,8 @@
         :param is_change_frame_rate: 是否统一改变音频为16000Hz，这会消耗大量的时间
         :param max_test_manifest: 生成测试数据列表的最大数量，如果annotation_path包含了test.txt，就全部使用test.txt的数据
         """
-<<<<<<< HEAD
-        print('拼音模式：',self.pinyin_mode)
-        print('开始生成数据列表...')
-=======
+        logger.info('拼音模式：',self.pinyin_mode)
         logger.info('开始生成数据列表...')
->>>>>>> c512d9fa
         create_manifest(annotation_path=annotation_path,
                         train_manifest_path=self.train_manifest,
                         test_manifest_path=self.test_manifest,
@@ -269,13 +265,9 @@
                                     mean_std_filepath=self.mean_std_path,
                                     min_duration=min_duration,
                                     max_duration=max_duration,
-<<<<<<< HEAD
                                     pinyin_mode=self.pinyin_mode,
-                                    augmentation_config=augmentation_config)
-=======
                                     augmentation_config=augmentation_config,
                                     train=True)
->>>>>>> c512d9fa
         # 设置支持多卡训练
         if nranks > 1:
             train_batch_sampler = DSElasticDistributedSampler(train_dataset,
