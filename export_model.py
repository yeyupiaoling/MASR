import argparse
import functools

from masr import SUPPORT_MODEL
from masr.trainer import MASRTrainer
from masr.utils.utils import add_arguments, print_arguments

parser = argparse.ArgumentParser(description=__doc__)
add_arg = functools.partial(add_arguments, argparser=parser)
<<<<<<< HEAD
add_arg('use_model',        str,   'deepspeech2',              '所使用的模型', choices=['deepspeech2', 'deepspeech2_big'])
add_arg('dataset_vocab',    str,   'dataset/vocabulary.txt',   '数据字典的路径')
add_arg('mean_std_path',    str,   'dataset/mean_std.npz',     '数据集的均值和标准值的npy文件路径')
add_arg('save_model',       str,   'models/',                  '模型保存的路径')
add_arg('feature_method',   str,   'linear',                   '音频预处理方法', choices=['linear', 'mfcc', 'fbank'])
add_arg('resume_model',     str,   'models/deepspeech2/best_model/',  '准备转换的模型路径')
=======
add_arg('use_model',        str,   'deepspeech2',              '所使用的模型', choices=SUPPORT_MODEL)
add_arg('dataset_vocab',    str,   'dataset/vocabulary.txt',   '数据字典的路径')
add_arg('mean_std_path',    str,   'dataset/mean_std.npz',     '数据集的均值和标准值的npy文件路径')
add_arg('save_model',       str,   'models/',                  '模型保存的路径')
add_arg('feature_method',   str,   'fbank',                    '音频预处理方法', choices=['linear', 'mfcc', 'fbank'])
add_arg('resume_model',     str,   'models/{}_{}/best_model/', '准备转换的模型路径')
>>>>>>> c512d9fa
args = parser.parse_args()
print_arguments(args)


trainer = MASRTrainer(use_model=args.use_model,
                      feature_method=args.feature_method,
                      mean_std_path=args.mean_std_path,
                      dataset_vocab=args.dataset_vocab)

trainer.export(save_model_path=args.save_model, resume_model=args.resume_model.format(args.use_model, args.feature_method))<|MERGE_RESOLUTION|>--- conflicted
+++ resolved
@@ -7,21 +7,12 @@
 
 parser = argparse.ArgumentParser(description=__doc__)
 add_arg = functools.partial(add_arguments, argparser=parser)
-<<<<<<< HEAD
-add_arg('use_model',        str,   'deepspeech2',              '所使用的模型', choices=['deepspeech2', 'deepspeech2_big'])
-add_arg('dataset_vocab',    str,   'dataset/vocabulary.txt',   '数据字典的路径')
-add_arg('mean_std_path',    str,   'dataset/mean_std.npz',     '数据集的均值和标准值的npy文件路径')
-add_arg('save_model',       str,   'models/',                  '模型保存的路径')
-add_arg('feature_method',   str,   'linear',                   '音频预处理方法', choices=['linear', 'mfcc', 'fbank'])
-add_arg('resume_model',     str,   'models/deepspeech2/best_model/',  '准备转换的模型路径')
-=======
 add_arg('use_model',        str,   'deepspeech2',              '所使用的模型', choices=SUPPORT_MODEL)
 add_arg('dataset_vocab',    str,   'dataset/vocabulary.txt',   '数据字典的路径')
 add_arg('mean_std_path',    str,   'dataset/mean_std.npz',     '数据集的均值和标准值的npy文件路径')
 add_arg('save_model',       str,   'models/',                  '模型保存的路径')
 add_arg('feature_method',   str,   'fbank',                    '音频预处理方法', choices=['linear', 'mfcc', 'fbank'])
 add_arg('resume_model',     str,   'models/{}_{}/best_model/', '准备转换的模型路径')
->>>>>>> c512d9fa
 args = parser.parse_args()
 print_arguments(args)
 
