--- conflicted
+++ resolved
@@ -26,12 +26,8 @@
 add_arg('pun_model_dir',    str,    'models/pun_models/',        "加标点符号的模型文件夹路径")
 add_arg('model_path',       str,    'models/{}_{}/inference.pt', "导出的预测模型文件路径")
 add_arg('lang_model_path',  str,    'lm/zh_giga.no_cna_cmn.prune01244.klm',   "集束搜索解码相关参数，语言模型文件路径")
-<<<<<<< HEAD
 add_arg('pinyin_mode',      bool,  False,                 '使用拼音识别模式')
-add_arg('feature_method',   str,    'fbank',              "音频预处理方法", choices=['linear', 'mfcc', 'fbank'])
-=======
 add_arg('feature_method',   str,    'linear',             "音频预处理方法", choices=['linear', 'mfcc', 'fbank'])
->>>>>>> a1a40f95
 add_arg('decoder',          str,    'ctc_beam_search',    "结果解码方法",   choices=['ctc_beam_search', 'ctc_greedy'])
 args = parser.parse_args()
 print_arguments(args)
