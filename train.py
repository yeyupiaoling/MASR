import argparse
import functools

from masr import SUPPORT_MODEL
from masr.trainer import MASRTrainer
from masr.utils.utils import add_arguments, print_arguments

parser = argparse.ArgumentParser(description=__doc__)
add_arg = functools.partial(add_arguments, argparser=parser)
add_arg('use_model',        str,    'deepspeech2',            '所使用的模型', choices=SUPPORT_MODEL)
add_arg("local_rank",       int,    0,                        '多卡训练需要的参数')
add_arg('batch_size',       int,    16,                       '训练的批量大小')
add_arg('num_workers',      int,    8,                        '读取数据的线程数量')
add_arg('num_epoch',        int,    65,                       '训练的轮数')
add_arg('learning_rate',    float,  5e-5,                     '初始学习率的大小')
add_arg('min_duration',     float,  0.5,                      '过滤最短的音频长度')
add_arg('max_duration',     int,    20,                       '过滤最长的音频长度，当为-1的时候不限制长度')
add_arg('train_manifest',   str,    'dataset/manifest.train',   '训练数据的数据列表路径')
add_arg('test_manifest',    str,    'dataset/manifest.test',    '测试数据的数据列表路径')
add_arg('dataset_vocab',    str,    'dataset/vocabulary.txt',   '数据字典的路径')
add_arg('mean_std_path',    str,    'dataset/mean_std.npz',     '数据集的均值和标准值的npy文件路径')
add_arg('augment_conf_path',str,    'conf/augmentation.json',   '数据增强的配置文件，为json格式')
add_arg('save_model_path',  str,    'models/',                  '模型保存的路径')
add_arg('metrics_type',     str,    'cer',                      '计算错误率方法', choices=['cer', 'wer'])
<<<<<<< HEAD
add_arg('feature_method',   str,    'linear',                   '音频预处理方法', choices=['linear', 'mfcc', 'fbank'])
add_arg('resume_model',     str,    None,                       '恢复训练，当为None则不使用预训练模型')
add_arg('pretrained_model', str,    None,                       '预训练模型的路径，当为None则不使用预训练模型')
add_arg('pinyin_mode',      bool,   False,                     '生成拼音识别数据')
=======
add_arg('feature_method',   str,    'fbank',                    '音频预处理方法', choices=['linear', 'mfcc', 'fbank'])
add_arg('resume_model',     str,    None,                       '恢复训练模型的文件夹路径，当为None则不使用预训练模型')
add_arg('pretrained_model', str,    None,                       '预训练模型的文件夹路径，当为None则不使用预训练模型')
>>>>>>> c512d9fa
args = parser.parse_args()
print_arguments(args)

trainer = MASRTrainer(use_model=args.use_model,
                      feature_method=args.feature_method,
                      mean_std_path=args.mean_std_path,
                      train_manifest=args.train_manifest,
                      test_manifest=args.test_manifest,
                      dataset_vocab=args.dataset_vocab,
                      num_workers=args.num_workers,
                      pinyin_mode=args.pinyin_mode,
                      metrics_type=args.metrics_type)

trainer.train(batch_size=args.batch_size,
              min_duration=args.min_duration,
              max_duration=args.max_duration,
              num_epoch=args.num_epoch,
              learning_rate=args.learning_rate,
              save_model_path=args.save_model_path,
              resume_model=args.resume_model,
              pretrained_model=args.pretrained_model,
              augment_conf_path=args.augment_conf_path)<|MERGE_RESOLUTION|>--- conflicted
+++ resolved
@@ -22,16 +22,10 @@
 add_arg('augment_conf_path',str,    'conf/augmentation.json',   '数据增强的配置文件，为json格式')
 add_arg('save_model_path',  str,    'models/',                  '模型保存的路径')
 add_arg('metrics_type',     str,    'cer',                      '计算错误率方法', choices=['cer', 'wer'])
-<<<<<<< HEAD
-add_arg('feature_method',   str,    'linear',                   '音频预处理方法', choices=['linear', 'mfcc', 'fbank'])
-add_arg('resume_model',     str,    None,                       '恢复训练，当为None则不使用预训练模型')
-add_arg('pretrained_model', str,    None,                       '预训练模型的路径，当为None则不使用预训练模型')
 add_arg('pinyin_mode',      bool,   False,                     '生成拼音识别数据')
-=======
 add_arg('feature_method',   str,    'fbank',                    '音频预处理方法', choices=['linear', 'mfcc', 'fbank'])
 add_arg('resume_model',     str,    None,                       '恢复训练模型的文件夹路径，当为None则不使用预训练模型')
 add_arg('pretrained_model', str,    None,                       '预训练模型的文件夹路径，当为None则不使用预训练模型')
->>>>>>> c512d9fa
 args = parser.parse_args()
 print_arguments(args)
 
