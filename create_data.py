import argparse
import functools

from masr.trainer import MASRTrainer
from masr.utils.utils import add_arguments, print_arguments

parser = argparse.ArgumentParser(description=__doc__)
add_arg = functools.partial(add_arguments, argparser=parser)
add_arg('annotation_path',      str,  'dataset/annotation/',      '标注文件的路径')
add_arg('train_manifest',       str,  'dataset/manifest.train',   '训练数据的数据列表路径')
add_arg('test_manifest',        str,  'dataset/manifest.test',    '测试数据的数据列表路径')
add_arg('is_change_frame_rate', bool, True,                       '是否统一改变音频为16000Hz，这会消耗大量的时间')
add_arg('max_test_manifest',    int,  10000,                      '生成测试数据列表的最大数量，如果annotation_path包含了test.txt，就全部使用test.txt的数据')
add_arg('count_threshold',      int,  7,                          '字符计数的截断阈值，0为不做限制')
add_arg('dataset_vocab',        str,  'dataset/vocabulary.txt',   '生成的数据字典文件')
add_arg('num_workers',          int,  8,                          '读取数据的线程数量')
add_arg('num_samples',          int,  1000000,                    '用于计算均值和标准值得音频数量，当为-1使用全部数据')
add_arg('mean_std_path',        str,  'dataset/mean_std.npz',     '保存均值和标准值得numpy文件路径，后缀 (.npz).')
add_arg('noise_path',           str,  'dataset/audio/noise',      '噪声音频存放的文件夹路径')
add_arg('noise_manifest_path',  str,  'dataset/manifest.noise',   '噪声数据列表的路径')
<<<<<<< HEAD
add_arg('feature_method',       str,  'linear',                   '音频预处理方法', choices=['linear', 'mfcc', 'fbank'])
add_arg('pinyin_mode',          bool,  False,                     '生成拼音识别数据')
=======
add_arg('feature_method',       str,  'fbank',                    '音频预处理方法', choices=['linear', 'mfcc', 'fbank'])
>>>>>>> c512d9fa
args = parser.parse_args()
print_arguments(args)


trainer = MASRTrainer(mean_std_path=args.mean_std_path,
                      feature_method=args.feature_method,
                      train_manifest=args.train_manifest,
                      test_manifest=args.test_manifest,
                      dataset_vocab=args.dataset_vocab,
                      pinyin_mode=args.pinyin_mode,
                      num_workers=args.num_workers)

trainer.create_data(annotation_path=args.annotation_path,
                    noise_manifest_path=args.noise_manifest_path,
                    noise_path=args.noise_path,
                    num_samples=args.num_samples,
                    count_threshold=args.count_threshold,
                    is_change_frame_rate=args.is_change_frame_rate,
                    max_test_manifest=args.max_test_manifest)<|MERGE_RESOLUTION|>--- conflicted
+++ resolved
@@ -18,12 +18,8 @@
 add_arg('mean_std_path',        str,  'dataset/mean_std.npz',     '保存均值和标准值得numpy文件路径，后缀 (.npz).')
 add_arg('noise_path',           str,  'dataset/audio/noise',      '噪声音频存放的文件夹路径')
 add_arg('noise_manifest_path',  str,  'dataset/manifest.noise',   '噪声数据列表的路径')
-<<<<<<< HEAD
-add_arg('feature_method',       str,  'linear',                   '音频预处理方法', choices=['linear', 'mfcc', 'fbank'])
+add_arg('feature_method',       str,  'fbank',                    '音频预处理方法', choices=['linear', 'mfcc', 'fbank'])
 add_arg('pinyin_mode',          bool,  False,                     '生成拼音识别数据')
-=======
-add_arg('feature_method',       str,  'fbank',                    '音频预处理方法', choices=['linear', 'mfcc', 'fbank'])
->>>>>>> c512d9fa
 args = parser.parse_args()
 print_arguments(args)
 
